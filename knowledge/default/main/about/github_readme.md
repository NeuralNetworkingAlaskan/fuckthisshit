--- conflicted
+++ resolved
@@ -13,26 +13,17 @@
 
 </div>
 
-<<<<<<< HEAD
-[![Intro Video](/docs/res/new_vid.jpg)](https://www.youtube.com/watch?v=U_Gl0NPalKA)
-=======
 https://github.com/user-attachments/assets/c168759d-57d8-4b43-b62a-1026afcf52e6
 
 ## A personal agentic framework that grows and learns with you
->>>>>>> a812f840
 
 - Agent Zero is not a predefined agentic framework. It is designed to be dynamic, organically growing, and learning as you use it.
 - Agent Zero is fully transparent, readable, comprehensible, customizable, and interactive.
 - Agent Zero uses the computer as a tool to accomplish its (your) tasks.
 
-<<<<<<< HEAD
-## Now fully Dockerized, fully UI, with TTS and STT:
-![Web UI](/docs/res/win_webui2.gif)
-=======
 # 💡 Key Features
 
 1. **General-purpose Assistant**
->>>>>>> a812f840
 
 - Agent Zero is not pre-programmed for specific tasks (but can be). It is meant to be a general-purpose personal assistant. Give it a task, and it will gather information, execute commands and code, cooperate with other agent instances, and do its best to accomplish it.
 - It has a persistent memory, allowing it to memorize previous solutions, code, facts, instructions, etc., to solve tasks faster and more reliably in the future.
@@ -50,14 +41,6 @@
 
 3. **Multi-agent Cooperation**
 
-<<<<<<< HEAD
-* **Default Tools:** Agent Zero includes tools like knowledge, webpage content, code execution, and communication. 
-* **Creating Custom Tools:**  Extend Agent Zero's functionality by creating your own custom tools.
-* **Instruments:**  Instruments are a new type of tool that allow you to create custom functions and procedures that can be called by Agent Zero.
-
-3. **Multi-agent cooperation**
-=======
->>>>>>> a812f840
 - Every agent has a superior agent giving it tasks and instructions. Every agent then reports back to its superior.
 - In the case of the first agent in the chain (Agent 0), the superior is the human user; the agent sees no difference.
 - Every agent can create its subordinate agent to help break down and solve subtasks. This helps all agents keep their context clean and focused.
@@ -102,15 +85,7 @@
 
 A detailed setup guide for Windows, macOS, and Linux with a video can be found in the Agent Zero Documentation at [this page](./docs/installation.md).
 
-<<<<<<< HEAD
-![Agent 1 System Load](/docs/res/ui_screen.png)
-
-## Keep in mind
-1. **Agent Zero can be dangerous!**
-With proper instruction, Agent Zero is capable of many things, even potentially dangerous to your computer, data, or accounts. Always run Agent Zero in an isolated environment (like the one provided with Docker) and be careful what you wish for.
-=======
 ### ⚡ Quick Start
->>>>>>> a812f840
 
 ```bash
 # Pull and run with Docker
@@ -118,68 +93,6 @@
 docker pull frdel/agent-zero-run
 docker run -p 50001:80 frdel/agent-zero-run
 
-<<<<<<< HEAD
-[![David Ondrej video](/docs/res/david_vid.jpg)](https://www.youtube.com/watch?v=_Pionjv4hGc)
-
-## Known problems
-1. The system prompt sucks. You can do better. If you do, help me please :)
-2. The communication between agents and terminal in Docker Container via SSH can sometimes break and stop producing outputs. Sometimes it is because the agent runs something like "server.serve_forever()" which causes the terminal to hang, sometimes a random error can occur. Restarting the agent and/or the Docker container helps.
-3. The agent can break his operating system. Sometimes the agent can deactivate virtual environment, uninstall packages, change config etc. Again, removing the Docker container and cleaning up the **work_dir/** is enough to fix that.
-
-## Ideal environment
-- **Docker container**: The perfect environment to run Agent Zero is the built-in Docker container. The agent can download the image **frdel/agent-zero-exe** on its own and start the container, you only need to have Docker running (like the Docker Desktop application).
-- **Python**: Python has to be installed on the system to run the framework.
-- **Internet access**: The agent will need internet access to use its online knowledge tool and execute commands and scripts requiring a connection. If you do not need your agent to be online, you can alter its prompts in the **prompts/** folder and make it fully local.
-
-![Time example](/docs/res/time_example.jpg)
-
-## Setup
-A detailed setup guide for Windows, macOS and Linux with a video can be found in the new Agent Zero Documentation at [this page](docs/installation.md#windows-macos-and-linux-setup-guide). 
-
-You can download the executable for your system from the [releases page](https://github.com/frdel/agent-zero/releases).
-
-## Consult the Documentation
-The documentation dives deep into the framework and its features. It is a good place to start if you are new to Agent Zero. Click [here](docs/README.md) to see the Documentation.
-
-## Coming up
-- **User interaction refinements**
-- **Browser use and RAG tools**
-
-### Changelog [since version 0.7]
-
-#### v0.7.1
-- **Preinstalled binaries and bundler scripts**
-- **Persistent Chats** - Serialized to /tmp/chats and automatically loaded in run_ui.py on startup
-- **Documentation stack merged into the repository**
-- **Bug Fixes**
-
-> [!NOTE]  
-> **Changes to frdel/agent-zero Docker image since v0.8:**  
-> - In version 0.8, the Docker image has changed to frdel/agent-zero-run using the new Dockerfile.
-
-#### v0.8
-- **Docker runtime**
-- **New messages history and summarization system**
-- **Agent behavior change and management**
-- **Text-to-Speech (TTS) and Speech-to-Text (STT)**
-- **Settings page in Web UI**
-- **SearXNG integration replacing Perplexity + DuckDuckGo knowledge_tool**
-- **File browser functionality**
-- **KaTeX math visualization support**
-- **In-chat file attachments**
-
-#### v0.7
-- **Automatic memory**
-- **UI improvements**
-- **Instruments**
-- **Extensions framework**
-- **Reflection prompts**
-- **Bugfixes**
-
-> [!NOTE]  
-> **Changes to launch files since v0.7:**  
-> - the Docker image has been changed to frdel/agent-zero-run from the legacy installation process.
-=======
 # Visit http://localhost:50001 to start
 ```
 
@@ -268,5 +181,4 @@
 
 - [Join our Discord](https://discord.gg/B8KZKNsPpj) for live discussions or [visit our Skool Community](https://www.skool.com/agent-zero).
 - [Follow our YouTube channel](https://www.youtube.com/@AgentZeroFW) for hands-on explanations and tutorials
-- [Report Issues](https://github.com/frdel/agent-zero/issues) for bug fixes and features
->>>>>>> a812f840
+- [Report Issues](https://github.com/frdel/agent-zero/issues) for bug fixes and features